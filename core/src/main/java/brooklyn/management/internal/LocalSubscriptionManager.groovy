package brooklyn.management.internal;

import java.util.concurrent.ConcurrentHashMap;

import java.util.Map;
import java.util.Set;

import brooklyn.event.Sensor;
import brooklyn.management.SubscriptionHandle;


import java.util.List
import java.util.concurrent.ConcurrentHashMap
import java.util.concurrent.ConcurrentMap
import java.util.concurrent.CopyOnWriteArrayList
import java.util.concurrent.atomic.AtomicLong
import java.util.concurrent.locks.Lock
import java.util.concurrent.locks.ReentrantLock

import brooklyn.entity.Entity
import brooklyn.entity.basic.AbstractEntity;
import brooklyn.event.SensorEvent
import brooklyn.event.EventListener
import brooklyn.event.basic.EventFilters
import brooklyn.event.basic.BasicSensorEvent
import brooklyn.management.ExecutionManager;
import brooklyn.management.SubscriptionManager
import brooklyn.util.internal.LanguageUtils;
import brooklyn.util.task.BasicExecutionManager;
import brooklyn.util.task.SingleThreadedExecution;

import com.google.common.base.Objects
import com.google.common.base.Predicate

/**
 * A {@link SubscriptionManager} that stores subscription details locally.
 */
public class LocalSubscriptionManager implements SubscriptionManager {
    
    static Object makeEntitySensorToken(Entity e, Sensor<?> s) {
        return e?.id+":"+s?.name
    }
    static Object makeEntitySensorToken(SensorEvent<?> se) {
        makeEntitySensorToken(se.source, se.sensor)
    }

    protected final ExecutionManager em;
    
<<<<<<< HEAD
    protected ConcurrentMap<String, Subscription> allSubscriptions = new ConcurrentHashMap<String, Subscription>();
    protected ConcurrentMap<Object, Set<Subscription>> subscriptionsBySubscriber = new ConcurrentHashMap<Object, Set<Subscription>>()
    protected ConcurrentMap<Object, Set<Subscription>> subscriptionsByToken = new ConcurrentHashMap<Object, Set<Subscription>>()
	
    //REVIEW 1459 - add'l maps for efficient lookup
    
	public LocalSubscriptionManager(ExecutionManager em) { this.em = em }
=======
    final ExecutionManager em;
    
    public LocalSubscriptionManager(ExecutionManager em) { this.em = em }
>>>>>>> 1fbca71e
    
    //REVIEW 1459 - removed "entities" predicate because at that generality it is hard to implement wide area; not used anyway
  
      
//subscriberExecutionManagerTag
    
    public <T> SubscriptionHandle subscribe(Entity producer, Sensor<T> sensor, EventListener<T> listener) {
        subscribe([:], producer, sensor, listener)
    }
    /** @see SubscriptionManager#subscribe(Map, Entity, Sensor, EventListener)
     * <p>
     * This implementation also adds flags:
     * <li>subscriberExecutionManagerTag - a tag to pass to execution manager (without setting any execution semantics / TaskPreprocessor);
     *      if not supplied and there is a subscriber, this will be inferred from the subscriber and set up with SingleThreadedExecution
     *      (supply this flag with value null to prevent any task preprocessor from being set)
     * <li>eventFilter - a Predicate<SensorEvent> instance to filter what events are delivered
     */
    public <T> SubscriptionHandle subscribe(Map<String, Object> flags, Entity producer, Sensor<T> sensor, EventListener<T> listener) {
        Subscription s = new Subscription(producer:producer, sensor:sensor, listener:listener)
        s.subscriber = flags.remove("subscriber")
        if (flags.containsKey("subscriberExecutionManagerTag")) {
            s.subscriberExecutionManagerTag = flags.remove("subscriberExecutionManagerTag");
            s.subscriberExecutionManagerTagSupplied = true
        } else {
            s.subscriberExecutionManagerTag = 
                s.subscriber in Entity ? "subscription-delivery-entity["+s.subscriber.id+"]" : 
                s.subscriber in String ? "subscription-delivery-string["+s.subscriber+"]" : 
                s!=null ? "subscription-delivery-object["+s.subscriber+"]" : null;
            s.subscriberExecutionManagerTagSupplied = false
        }
        s.eventFilter = flags.remove("eventFilter")
        s.flags = flags
        
        allSubscriptions.put(s.id, s)
        LanguageUtils.addToMapOfSets(subscriptionsByToken, makeEntitySensorToken(s.producer, s.sensor), s);
        if (s.subscriber!=null) {
            LanguageUtils.addToMapOfSets(subscriptionsBySubscriber, s.subscriber, s);
        }
        if (!s.subscriberExecutionManagerTagSupplied && s.subscriberExecutionManagerTag!=null) {
            synchronized (this) {
                ((BasicExecutionManager)em).setTaskPreprocessorForTag(s.subscriberExecutionManagerTag, SingleThreadedExecution.class);
            }
        }
    }

    /**
     * Unsubscribe the given subscription id.
     *
     * @see #subscribe(Map, Entity, Sensor, EventListener)
     */
    public synchronized boolean unsubscribe(SubscriptionHandle sh) {
        Subscription s = sh
        boolean b1 = allSubscriptions.remove(s.id)
        boolean b2 = LanguageUtils.removeFromMapOfCollections(subscriptionsByToken, makeEntitySensorToken(s.producer, s.sensor), s);
        assert b1==b2
        if (s.subscriber!=null) {
            boolean b3 = LanguageUtils.removeFromMapOfCollections(subscriptionsBySubscriber, s.subscriber, s);
            assert b3 == b2
        }
        
        if (!subscriptionsBySubscriber.get(s.subscriber) && !s.subscriberExecutionManagerTagSupplied && s.subscriberExecutionManagerTag!=null) {
            synchronized (this) {
                //if subscriber has gone away forget about his task; but check in synch block to ensure setTaskPreprocessor call above will win in any race
                if (!subscriptionsBySubscriber.get(s.subscriber))
                    ((BasicExecutionManager)em).clearTaskPreprocessorForTag(s.subscriberExecutionManagerTag);
            }
        }

        ((BasicExecutionManager)em).setTaskPreprocessorForTag(s.subscriberExecutionManagerTag, SingleThreadedExecution.class);
        return b1
    }

    public Set<SubscriptionHandle> getSubscriptionsForSubscriber(Object subscriber) {
        return subscriptionsBySubscriber.get(subscriber) ?: Collections.emptySet()
    }
    public Set<SubscriptionHandle> getSubscriptionsForEntitySensor(Entity source, Sensor sensor) {
        return subscriptionsByToken.get( makeEntitySensorToken(source, sensor) ) ?: Collections.emptySet()
    }

    public <T> void publish(SensorEvent<T> event) {
        // REVIEW 1459 - execution
        
        // delivery in parallel/background, using execution manager
        
        // subscriptions, should define SingleThreadedExecution for any subscriber ID tag
        // in order to ensure callbacks are invoked in the order they are submitted
        // (recommend exactly one per subscription to prevent deadlock)
        // this is done with:
        // em.setTaskPreprocessorForTag(subscriberId, SingleThreadedExecution.class);
        
        //note, generating the notifications must be done in the calling thread to preserve order
        //e.g. emit(A); emit(B); should cause onEvent(A); onEvent(B) in that order
        Set<Subscription> subs = getSubscriptionsForEntitySensor(event.source, event.sensor);
        if (subs) {
            for (Subscription s in subs) {
                if (s.eventFilter!=null && !s.eventFilter.apply(event))
                    continue;
                em.submit(tags: s.subscriber, { s.listener.onEvent(event) })
            }
        }
    }    
    
}

class Subscription<T> implements SubscriptionHandle {
    private String id = LanguageUtils.newUid();
    
    public Object subscriber;
    public Object subscriberExecutionManagerTag;
    /** whether the tag was supplied by user, in which case we should not clear execution semantics */
    public boolean subscriberExecutionManagerTagSupplied;
    public Entity producer;
    public Sensor<T> sensor;
    public EventListener<T> listener;
    
    public Map<String,Object> flags;
    
    public Predicate<SensorEvent<T>> eventFilter;

    @Override
    public boolean equals(Object other) {
        return (other instanceof Subscription && ((Subscription)other).id==id)
    }

    @Override
    public int hashCode() {
        return id.hashCode()
    }
    
    @Override
    public String toString() {
        return "Subscription[$id;$subscriber@"+makeEntitySensorToken(producer,sensor)+"]"
    }
}<|MERGE_RESOLUTION|>--- conflicted
+++ resolved
@@ -46,20 +46,12 @@
 
     protected final ExecutionManager em;
     
-<<<<<<< HEAD
     protected ConcurrentMap<String, Subscription> allSubscriptions = new ConcurrentHashMap<String, Subscription>();
     protected ConcurrentMap<Object, Set<Subscription>> subscriptionsBySubscriber = new ConcurrentHashMap<Object, Set<Subscription>>()
     protected ConcurrentMap<Object, Set<Subscription>> subscriptionsByToken = new ConcurrentHashMap<Object, Set<Subscription>>()
 	
     //REVIEW 1459 - add'l maps for efficient lookup
-    
-	public LocalSubscriptionManager(ExecutionManager em) { this.em = em }
-=======
-    final ExecutionManager em;
-    
-    public LocalSubscriptionManager(ExecutionManager em) { this.em = em }
->>>>>>> 1fbca71e
-    
+        
     //REVIEW 1459 - removed "entities" predicate because at that generality it is hard to implement wide area; not used anyway
   
       
