--- conflicted
+++ resolved
@@ -31,14 +31,8 @@
     /**
      * Default start will start all Startable children
      */
-<<<<<<< HEAD
-    public void start(Collection<Location> locs) {
-        getManagementContext().manage(this)
-        
-        EntityStartUtils.startGroup this, locs
-=======
     public void start(Collection<Location> locations) {
-        getManagementContext()
+//        getManagementContext().manage(this)
         List<Entity> startable = ownedChildren.find { it in Startable }
         if (startable && !startable.isEmpty() && locations && !locations.isEmpty()) {
 	        Task start = invokeEffectorList(startable, Startable.START, [ locations:locations ])
@@ -48,7 +42,6 @@
 	            throw ee.cause
 	        }
         }
->>>>>>> b9beb259
         deployed = true
     }
 
