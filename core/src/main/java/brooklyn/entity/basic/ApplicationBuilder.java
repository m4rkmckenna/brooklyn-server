--- conflicted
+++ resolved
@@ -32,16 +32,10 @@
  * <pre>
  * {@code
  *   app = new ApplicationBuilder() {
-<<<<<<< HEAD
  *       //@Override
  *       public void doBuild() {
- *           MySqlNode db = addChild(EntitySpecs.spec(MySqlNode.class)));
- *           JBoss7Server as = addChild(EntitySpecs.spec(JBoss7Server.class)
-=======
- *       @Override public void doBuild() {
  *           MySqlNode db = addChild(EntitySpec.create(MySqlNode.class)));
  *           JBoss7Server as = addChild(EntitySpec.create(JBoss7Server.class)
->>>>>>> a2ad70da
  *                   .configure(HTTP_PORT, "8080+")
  *                   .configure(javaSysProp("brooklyn.example.db.url"), attributeWhenReady(db, MySqlNode.MYSQL_URL));
  *       }
