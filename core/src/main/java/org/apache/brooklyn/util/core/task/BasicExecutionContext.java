--- conflicted
+++ resolved
@@ -101,16 +101,12 @@
     public Set<Task<?>> getTasks() { return executionManager.getTasksWithAllTags(tags); }
 
     /** performs execution without spawning a new task thread, though it does temporarily set a fake task for the purpose of getting context;
-<<<<<<< HEAD
-     * currently supports suppliers or callables  */
-=======
      * currently supports {@link Supplier}, {@link Callable}, {@link Runnable}, or {@link Task} instances; 
      * with tasks if it is submitted or in progress,
      * it fails if not completed; with unsubmitted, unqueued tasks, it gets the {@link Callable} job and 
      * uses that; with such a job, or any other callable/supplier/runnable, it runs that
      * in an {@link InterruptingImmediateSupplier}, with as much metadata as possible (eg task name if
      * given a task) set <i>temporarily</i> in the current thread context */
->>>>>>> 94c6a308
     @SuppressWarnings("unchecked")
     @Override
     public <T> Maybe<T> getImmediately(Object callableOrSupplier) {
