<?xml version="1.0" encoding="UTF-8"?>
<!--
Copyright 2015 The Apache Software Foundation.

Licensed under the Apache License, Version 2.0 (the "License");
you may not use this file except in compliance with the License.
You may obtain a copy of the License at

     http://www.apache.org/licenses/LICENSE-2.0

Unless required by applicable law or agreed to in writing, software
distributed under the License is distributed on an "AS IS" BASIS,
WITHOUT WARRANTIES OR CONDITIONS OF ANY KIND, either express or implied.
See the License for the specific language governing permissions and
limitations under the License.
-->

<blueprint xmlns="http://www.osgi.org/xmlns/blueprint/v1.0.0"
           xmlns:xsi="http://www.w3.org/2001/XMLSchema-instance"
           xmlns:cm="http://aries.apache.org/blueprint/xmlns/blueprint-cm/v1.2.0"
           xsi:schemaLocation="
             http://www.osgi.org/xmlns/blueprint/v1.0.0 http://www.osgi.org/xmlns/blueprint/v1.0.0/blueprint.xsd
             http://aries.apache.org/blueprint/xmlns/blueprint-cm/v1.2.0 http://aries.apache.org/schemas/blueprint-cm/blueprint-cm-1.2.0.xsd
             ">

    <!-- Makes sure core bundle is already started -->
    <reference id="brooklynVersion"
               interface="org.apache.brooklyn.core.BrooklynVersionService" />

    <reference id="systemService"
               interface="org.apache.karaf.system.SystemService" />

    <reference id="configAdmin"
               interface="org.osgi.service.cm.ConfigurationAdmin" />

    <cm:property-placeholder persistent-id="org.apache.brooklyn.osgilauncher" update-strategy="reload">
        <cm:default-properties>
            <cm:property name="ignoreCatalogErrors" value="true" />
            <cm:property name="ignorePersistenceErrors" value="true" />
            <cm:property name="highAvailabilityMode" value="DISABLED" />
            <cm:property name="persistMode" value="DISABLED" />
            <cm:property name="persistenceDir" value="" />
            <cm:property name="persistenceLocation" value="" />
            <cm:property name="persistPeriod" value="1s" />
            <cm:property name="globalBrooklynPropertiesFile" value="~/.brooklyn/brooklyn.properties" />
            <cm:property name="localBrooklynPropertiesFile" value="" /> <!-- used to be settable through cli params -->
        </cm:default-properties>
    </cm:property-placeholder>

<<<<<<< HEAD
    <bean id="propertiesBuilderFactory"
          class="org.apache.brooklyn.launcher.common.BrooklynPropertiesFactoryHelper">
        <argument value="${globalBrooklynPropertiesFile}" />
        <argument value="${localBrooklynPropertiesFile}" />
    </bean>

    <bean id="propertiesBuilder"
          class="org.apache.brooklyn.core.internal.BrooklynProperties.Factory.Builder"
          factory-ref="propertiesBuilderFactory"
          factory-method="createPropertiesBuilder" />

=======
>>>>>>> 0ac07fe3
    <bean id="launcher"
          class="org.apache.brooklyn.launcher.osgi.OsgiLauncher"
          init-method="init"
          destroy-method="destroy">

<<<<<<< HEAD
        <property name="brooklynVersion" ref="brooklynVersion" />
        <property name="brooklynPropertiesBuilder" ref="propertiesBuilder" />

        <property name="ignoreCatalogErrors" value="${ignoreCatalogErrors}" />
        <property name="ignorePersistenceErrors" value="${ignorePersistenceErrors}" />
        <property name="highAvailabilityMode" value="${highAvailabilityMode}" />
        <property name="persistMode" value="${persistMode}" />
        <property name="persistenceDir" value="${persistenceDir}" />
        <property name="persistenceLocation" value="${persistenceLocation}" />
        <property name="persistPeriod" value="${persistPeriod}" />
=======
        <property name="brooklynVersion" ref="brooklynVersion"/>

        <property name="ignoreCatalogErrors" value="${ignoreCatalogErrors}"/>
        <property name="ignorePersistenceErrors" value="${ignorePersistenceErrors}"/>
        <property name="highAvailabilityMode" value="${highAvailabilityMode}"/>
        <property name="persistMode" value="${persistMode}"/>
        <property name="persistenceDir" value="${persistenceDir}"/>
        <property name="persistenceLocation" value="${persistenceLocation}"/>
        <property name="persistPeriod" value="${persistPeriod}"/>
        <property name="globalBrooklynProperties" value="${globalBrooklynPropertiesFile}"/>
        <property name="localBrooklynProperties" value="${localBrooklynPropertiesFile}"/>
        <property name="configAdmin" ref="configAdmin"/>

        <cm:managed-properties persistent-id="brooklyn"
                               update-method="updateProperties"
                               update-strategy="component-managed" />
>>>>>>> 0ac07fe3
    </bean>

    <bean id="localManagementContextService"
          class="org.apache.brooklyn.core.mgmt.internal.LocalManagementContext"
          factory-ref="launcher"
          factory-method="getManagementContext" />

    <bean id="campPlatform"
          class="org.apache.brooklyn.camp.CampPlatform"
          factory-ref="launcher"
          factory-method="getCampPlatform" />

    <service interface="org.apache.brooklyn.core.mgmt.ShutdownHandler">
        <bean class="org.apache.brooklyn.launcher.osgi.OsgiShutdownHandler" />
    </service>

    <service ref="localManagementContextService">
        <interfaces>
            <value>org.apache.brooklyn.api.mgmt.ManagementContext</value>
            <value>org.apache.brooklyn.core.mgmt.internal.ManagementContextInternal</value>
        </interfaces>
    </service>

    <bean id="bomScanner" class="org.apache.brooklyn.core.catalog.internal.CatalogBomScanner" >
        <cm:managed-properties persistent-id="org.apache.brooklyn.core.catalog.bomscanner" update-strategy="container-managed"/>
    </bean>

    <reference-list id="managementContextReferences"
                    interface="org.apache.brooklyn.api.mgmt.ManagementContext"
                    availability="optional">

        <reference-listener bind-method="bind" unbind-method="unbind" ref="bomScanner"/>
    </reference-list>

</blueprint><|MERGE_RESOLUTION|>--- conflicted
+++ resolved
@@ -47,28 +47,12 @@
         </cm:default-properties>
     </cm:property-placeholder>
 
-<<<<<<< HEAD
-    <bean id="propertiesBuilderFactory"
-          class="org.apache.brooklyn.launcher.common.BrooklynPropertiesFactoryHelper">
-        <argument value="${globalBrooklynPropertiesFile}" />
-        <argument value="${localBrooklynPropertiesFile}" />
-    </bean>
-
-    <bean id="propertiesBuilder"
-          class="org.apache.brooklyn.core.internal.BrooklynProperties.Factory.Builder"
-          factory-ref="propertiesBuilderFactory"
-          factory-method="createPropertiesBuilder" />
-
-=======
->>>>>>> 0ac07fe3
     <bean id="launcher"
           class="org.apache.brooklyn.launcher.osgi.OsgiLauncher"
           init-method="init"
           destroy-method="destroy">
 
-<<<<<<< HEAD
         <property name="brooklynVersion" ref="brooklynVersion" />
-        <property name="brooklynPropertiesBuilder" ref="propertiesBuilder" />
 
         <property name="ignoreCatalogErrors" value="${ignoreCatalogErrors}" />
         <property name="ignorePersistenceErrors" value="${ignorePersistenceErrors}" />
@@ -77,24 +61,13 @@
         <property name="persistenceDir" value="${persistenceDir}" />
         <property name="persistenceLocation" value="${persistenceLocation}" />
         <property name="persistPeriod" value="${persistPeriod}" />
-=======
-        <property name="brooklynVersion" ref="brooklynVersion"/>
-
-        <property name="ignoreCatalogErrors" value="${ignoreCatalogErrors}"/>
-        <property name="ignorePersistenceErrors" value="${ignorePersistenceErrors}"/>
-        <property name="highAvailabilityMode" value="${highAvailabilityMode}"/>
-        <property name="persistMode" value="${persistMode}"/>
-        <property name="persistenceDir" value="${persistenceDir}"/>
-        <property name="persistenceLocation" value="${persistenceLocation}"/>
-        <property name="persistPeriod" value="${persistPeriod}"/>
-        <property name="globalBrooklynProperties" value="${globalBrooklynPropertiesFile}"/>
-        <property name="localBrooklynProperties" value="${localBrooklynPropertiesFile}"/>
-        <property name="configAdmin" ref="configAdmin"/>
+        <property name="globalBrooklynProperties" value="${globalBrooklynPropertiesFile}" />
+        <property name="localBrooklynProperties" value="${localBrooklynPropertiesFile}" />
+        <property name="configAdmin" ref="configAdmin" />
 
         <cm:managed-properties persistent-id="brooklyn"
                                update-method="updateProperties"
                                update-strategy="component-managed" />
->>>>>>> 0ac07fe3
     </bean>
 
     <bean id="localManagementContextService"
